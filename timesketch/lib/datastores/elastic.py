# Copyright 2015 Google Inc. All rights reserved.
#
# Licensed under the Apache License, Version 2.0 (the "License");
# you may not use this file except in compliance with the License.
# You may obtain a copy of the License at
#
#     http://www.apache.org/licenses/LICENSE-2.0
#
# Unless required by applicable law or agreed to in writing, software
# distributed under the License is distributed on an "AS IS" BASIS,
# WITHOUT WARRANTIES OR CONDITIONS OF ANY KIND, either express or implied.
# See the License for the specific language governing permissions and
# limitations under the License.
"""Elasticsearch datastore."""

from collections import Counter
import json
import logging

from uuid import uuid4

from elasticsearch import Elasticsearch
from elasticsearch.exceptions import NotFoundError
from elasticsearch.exceptions import ConnectionError
from flask import abort

from timesketch.lib import datastore
from timesketch.lib.definitions import HTTP_STATUS_CODE_NOT_FOUND

# Setup logging
es_logger = logging.getLogger(u'elasticsearch')
es_logger.addHandler(logging.NullHandler())


class ElasticsearchDataStore(datastore.DataStore):
    """Implements the datastore."""
    def __init__(self, host=u'127.0.0.1', port=9200):
        """Create a Elasticsearch client."""
        super(ElasticsearchDataStore, self).__init__()
        self.client = Elasticsearch([
            {u'host': host, u'port': port}
        ])
        self.import_counter = Counter()
        self.import_events = []

    @staticmethod
    def _build_label_query(sketch_id, label_name):
        """Build Elasticsearch query for Timesketch labels.

        Args:
            sketch_id: Integer of sketch primary key.
            label_name: Name of the label to search for.

        Returns:
            Elasticsearch query as a dictionary.
        """
        query_dict = {
            "query": {
                "nested": {
                    "query": {
                        "bool": {
                            "must": [
                                {
                                    "term": {
                                        "timesketch_label.name": label_name
                                    }
                                },
                                {
                                    "term": {
                                        "timesketch_label.sketch_id": sketch_id
                                    }
                                }
                            ]
                        }
                    },
                    "path": "timesketch_label"
                 }
             }
        }
        return query_dict

    @staticmethod
    def _build_events_query(events):
        """Build Elasticsearch query for one or more document ids.

        Args:
            events: List of Elasticsearch document IDs.

        Returns:
            Elasticsearch query as a dictionary.
        """
        events_list = [event[u'event_id'] for event in events]
        query_dict = {
            u'query': {
                u'ids': {
                    u'values': events_list
                }
            }
        }
        return query_dict

    @staticmethod
    def _build_field_aggregator(field_name):
        """Build Elasticsearch query for aggregation based on field.

        Args:
            field_name: Field to aggregate.

        Returns:
            Elasticsearch aggregation as a dictionary.
        """
        field_aggregation = {
            u'field_aggregation': {
                u'terms': {
                    u'field': u'{0:s}.keyword'.format(field_name)
                }
            }
        }
        return field_aggregation

    def build_query(
            self, sketch_id, query_string, query_filter, query_dsl,
            aggregations=None):
        """Build Elasticsearch DSL query.

        Args:
            sketch_id: Integer of sketch primary key
            query_string: Query string
            query_filter: Dictionary containing filters to apply
            query_dsl: Dictionary containing Elasticsearch DSL query
            aggregations: Dict of Elasticsearch aggregations

        Returns:
            Elasticsearch DSL query as a dictionary
        """
        if not query_dsl:
            if query_filter.get(u'star', None):
                query_dsl = self._build_label_query(sketch_id, u'__ts_star')

            if query_filter.get(u'events', None):
                events = query_filter[u'events']
                query_dsl = self._build_events_query(events)

            if not query_dsl:
                query_dsl = {
                    u'query': {
			u'bool': {
			    u'must': [{
                                u'query_string': {
                                    u'query': query_string
                                }
			    }]
                        }
                    }
		}
            if query_filter.get(u'time_start', None):
                # TODO(jberggren): Add support for multiple time ranges.
                query_dsl[u'query'][u'bool'][u'filter'] = {
                    u'bool': {
		        u'should': [
                            {
		                u'range': {
                                    u'datetime': {
                                        u'gte': query_filter[u'time_start'],
                                        u'lte': query_filter[u'time_end']
                                    }
                                }
                            }
                        ]
                    }
                }
            if query_filter.get(u'exclude', None):
                query_dsl[u'post_filter'] = {
                    u'bool': {
			u'must_not': {
                            u'terms': {
                                u'data_type': query_filter[u'exclude']
                            }
                        }
                    }
                }
        else:
            query_dsl = json.loads(query_dsl)

        # Make sure we are sorting.
        if not query_dsl.get(u'sort', None):
            query_dsl[u'sort'] = {
                u'datetime': query_filter.get(u'order', u'asc')
            }

        # Remove any aggregation coming from user supplied Query DSL. We have
        # no way to display this data in a good way today.
        # TODO: Revisit this and figure out if we can display the data.
        if query_dsl.get(u'aggregations', None):
            del query_dsl[u'aggregations']

        # Add any pre defined aggregations
<<<<<<< HEAD
        data_type_aggregation = self._build_field_aggregator(u'data_type')

        if aggregations:
	    # post_filter happens after aggregation so we need to move the
            # filter to the query instead.
	    if query_dsl.get(u'post_filter', None):
	        query_dsl[u'query'][u'bool'][u'filter'] = query_dsl[u'post_filter']
	        query_dsl.pop("post_filter", None)
            query_dsl[u'aggregations'] = aggregations
        else:
            query_dsl[u'aggregations'] = data_type_aggregation
=======
        if aggregations:
            if isinstance(aggregations, dict):
                query_dsl[u'aggregations'] = aggregations

>>>>>>> 918aaae8
        return query_dsl

    def search(
            self, sketch_id, query_string, query_filter, query_dsl, indices,
<<<<<<< HEAD
            aggregations=None, return_results=True, return_attributes=None):
=======
            aggregations=None, return_results=True, return_fields=None,
            enable_scroll=False):
>>>>>>> 918aaae8
        """Search ElasticSearch. This will take a query string from the UI
        together with a filter definition. Based on this it will execute the
        search request on ElasticSearch and get result back.

        Args:
            sketch_id: Integer of sketch primary key
            query_string: Query string
            query_filter: Dictionary containing filters to apply
            query_dsl: Dictionary containing Elasticsearch DSL query
            indices: List of indices to query
            aggregations: Dict of Elasticsearch aggregations
            return_results: Boolean indicating if results should be returned
            return_fields: List of fields to return
            enable_scroll: If Elasticsearch scroll API should be used

        Returns:
            Set of event documents in JSON format
        """
        # Limit the number of returned documents.
        DEFAULT_LIMIT = 500  # Maximum events to return
        LIMIT_RESULTS = query_filter.get(u'limit', DEFAULT_LIMIT)

        scroll_timeout = None
        if enable_scroll:
            scroll_timeout = u'1m'  # Default to 1 minute scroll timeout

        # Use default fields if none is provided
        default_fields = [
            u'datetime', u'timestamp', u'message', u'timestamp_desc',
            u'timesketch_label', u'tag'
        ]
        if not return_fields:
            return_fields = default_fields

        # Exit early if we have no indices to query
        if not indices:
            return {u'hits': {u'hits': [], u'total': 0}, u'took': 0}

        # Check if we have specific events to fetch and get indices.
        if query_filter.get(u'events', None):
            indices = {
                event[u'index'] for event in query_filter[u'events']
                if event[u'index'] in indices
            }

        query_dsl = self.build_query(
            sketch_id, query_string, query_filter, query_dsl, aggregations)

        # Default search type for elasticsearch is query_then_fetch.
        search_type = u'query_then_fetch'
        if not return_results:
	    LIMIT_RESULTS = 0

        # Suppress the lint error because elasticsearch-py adds parameters
        # to the function with a decorator and this makes pylint sad.
        # pylint: disable=unexpected-keyword-arg
	if not return_attributes:
	    return_attributes = [
                u'datetime', u'timestamp', u'message', u'timestamp_desc',
                u'timesketch_label', u'tag']
        return self.client.search(
            body=query_dsl, index=list(indices), size=LIMIT_RESULTS,
<<<<<<< HEAD
            search_type=search_type, _source_include=return_attributes)
=======
            search_type=search_type, _source_include=return_fields,
            scroll=scroll_timeout)
>>>>>>> 918aaae8

    def get_event(self, searchindex_id, event_id):
        """Get one event from the datastore.

        Args:
            searchindex_id: String of ElasticSearch index id
            event_id: String of ElasticSearch event id

        Returns:
            Event document in JSON format
        """
        try:
            # Suppress the lint error because elasticsearch-py adds parameters
            # to the function with a decorator and this makes pylint sad.
            # pylint: disable=unexpected-keyword-arg
            return self.client.get(
                index=searchindex_id, id=event_id,
                _source_exclude=[u'timesketch_label'])
        except NotFoundError:
            abort(HTTP_STATUS_CODE_NOT_FOUND)

    def count(self, indices):
        """Count number of documents.

        Args:
            indices: List of indices.

        Returns:
            Number of documents.
        """
        if not indices:
            return 0
        result = self.client.count(index=indices)
        return result.get(u'count', 0)

    def set_label(
            self, searchindex_id, event_id, event_type, sketch_id, user_id,
            label, toggle=False):
        """Set label on event in the datastore.

        Args:
            searchindex_id: String of ElasticSearch index id
            event_id: String of ElasticSearch event id
            event_type: String of ElasticSearch document type
            sketch_id: Integer of sketch primary key
            user_id: Integer of user primary key
            label: String with the name of the label
            toggle: Optional boolean value if the label should be toggled
            (add/remove). The default is False.
        """
        doc = self.client.get(index=searchindex_id, id=event_id)
        try:
            doc[u'_source'][u'timesketch_label']
        except KeyError:
            # pylint: disable=redefined-variable-type
            doc = {u'doc': {u'timesketch_label': []}}
            self.client.update(
                index=searchindex_id, doc_type=event_type, id=event_id,
                body=doc)

        # Choose the correct script.
        script_name = u'add_label'
        if toggle:
            script_name = u'toggle_label'
        script = {
            u'script': {
		u'lang': u'groovy',
                u'file': script_name,
                u'params': {
                    u'timesketch_label': {
                        u'name': str(label),
                        u'user_id': user_id,
                        u'sketch_id': sketch_id
                    }
                }
            }
        }
        self.client.update(
            index=searchindex_id, id=event_id, doc_type=event_type,
            body=script)

    def create_index(
            self, index_name=uuid4().hex, doc_type=u'generic_event'):
        """Create index with Timesketch settings.

        Args:
            index_name: Name of the index. Default is a generated UUID.
            doc_type: Name of the document type. Default id generic_event.

        Returns:
            Index name in string format.
            Document type in string format.
        """
        _document_mapping = {
            doc_type: {
                u'properties': {
                    u'timesketch_label': {
                        u'type': u'nested'
                    }
                }
            }
        }

        if not self.client.indices.exists(index_name):
            try:
                self.client.indices.create(
                    index=index_name, body={u'mappings': _document_mapping})
            except ConnectionError:
                raise RuntimeError(u'Unable to connect to Timesketch backend.')
        # We want to return unicode here to keep SQLalchemy happy.
        index_name = unicode(index_name.decode(encoding=u'utf-8'))
        doc_type = unicode(doc_type.decode(encoding=u'utf-8'))
        return index_name, doc_type

    def import_event(self, flush_interval, index_name, event_type, event=None):
        """Add event to Elasticsearch.

        Args:
            flush_interval: Number of events to queue up before indexing
            index_name: Name of the index in Elasticsearch
            event_type: Type of event (e.g. plaso_event)
            event: Event dictionary
        """
        if event:
            # Make sure we have decoded strings in the event dict.
            event = {
                k.decode(u'utf8'): v.decode(u'utf8') for k, v in event.items()
            }

            # Header needed by Elasticsearch when bulk inserting.
            self.import_events.append({
                u'index': {
                    u'_index': index_name, u'_type': event_type
                }
            })
            self.import_events.append(event)
            self.import_counter[u'events'] += 1
            if self.import_counter[u'events'] % int(flush_interval) == 0:
                self.client.bulk(
                    index=index_name, doc_type=event_type,
                    body=self.import_events)
                self.import_events = []
        else:
            if self.import_events:
                self.client.bulk(
                    index=index_name, doc_type=event_type,
                    body=self.import_events)

        return self.import_counter[u'events']<|MERGE_RESOLUTION|>--- conflicted
+++ resolved
@@ -144,22 +144,22 @@
             if not query_dsl:
                 query_dsl = {
                     u'query': {
-			u'bool': {
-			    u'must': [{
+                        u'bool': {
+                            u'must': [{
                                 u'query_string': {
                                     u'query': query_string
                                 }
-			    }]
+                            }]
                         }
                     }
-		}
+                }
             if query_filter.get(u'time_start', None):
                 # TODO(jberggren): Add support for multiple time ranges.
                 query_dsl[u'query'][u'bool'][u'filter'] = {
                     u'bool': {
-		        u'should': [
+                        u'should': [
                             {
-		                u'range': {
+                                u'range': {
                                     u'datetime': {
                                         u'gte': query_filter[u'time_start'],
                                         u'lte': query_filter[u'time_end']
@@ -172,7 +172,7 @@
             if query_filter.get(u'exclude', None):
                 query_dsl[u'post_filter'] = {
                     u'bool': {
-			u'must_not': {
+                        u'must_not': {
                             u'terms': {
                                 u'data_type': query_filter[u'exclude']
                             }
@@ -195,34 +195,19 @@
             del query_dsl[u'aggregations']
 
         # Add any pre defined aggregations
-<<<<<<< HEAD
-        data_type_aggregation = self._build_field_aggregator(u'data_type')
-
         if aggregations:
-	    # post_filter happens after aggregation so we need to move the
+            # post_filter happens after aggregation so we need to move the
             # filter to the query instead.
-	    if query_dsl.get(u'post_filter', None):
-	        query_dsl[u'query'][u'bool'][u'filter'] = query_dsl[u'post_filter']
-	        query_dsl.pop("post_filter", None)
+            if query_dsl.get(u'post_filter', None):
+                query_dsl[u'query'][u'bool'][u'filter'] = query_dsl[u'post_filter']
+                query_dsl.pop(u'post_filter', None)
             query_dsl[u'aggregations'] = aggregations
-        else:
-            query_dsl[u'aggregations'] = data_type_aggregation
-=======
-        if aggregations:
-            if isinstance(aggregations, dict):
-                query_dsl[u'aggregations'] = aggregations
-
->>>>>>> 918aaae8
         return query_dsl
 
     def search(
             self, sketch_id, query_string, query_filter, query_dsl, indices,
-<<<<<<< HEAD
-            aggregations=None, return_results=True, return_attributes=None):
-=======
             aggregations=None, return_results=True, return_fields=None,
             enable_scroll=False):
->>>>>>> 918aaae8
         """Search ElasticSearch. This will take a query string from the UI
         together with a filter definition. Based on this it will execute the
         search request on ElasticSearch and get result back.
@@ -274,23 +259,15 @@
         # Default search type for elasticsearch is query_then_fetch.
         search_type = u'query_then_fetch'
         if not return_results:
-	    LIMIT_RESULTS = 0
+            search_type = u'count'
 
         # Suppress the lint error because elasticsearch-py adds parameters
         # to the function with a decorator and this makes pylint sad.
         # pylint: disable=unexpected-keyword-arg
-	if not return_attributes:
-	    return_attributes = [
-                u'datetime', u'timestamp', u'message', u'timestamp_desc',
-                u'timesketch_label', u'tag']
         return self.client.search(
             body=query_dsl, index=list(indices), size=LIMIT_RESULTS,
-<<<<<<< HEAD
-            search_type=search_type, _source_include=return_attributes)
-=======
             search_type=search_type, _source_include=return_fields,
             scroll=scroll_timeout)
->>>>>>> 918aaae8
 
     def get_event(self, searchindex_id, event_id):
         """Get one event from the datastore.
@@ -357,7 +334,7 @@
             script_name = u'toggle_label'
         script = {
             u'script': {
-		u'lang': u'groovy',
+                u'lang': u'groovy',
                 u'file': script_name,
                 u'params': {
                     u'timesketch_label': {
