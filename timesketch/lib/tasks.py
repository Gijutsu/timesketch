--- conflicted
+++ resolved
@@ -72,7 +72,6 @@
         # Commit changes to database
         db_session.add(searchindex)
         db_session.commit()
-<<<<<<< HEAD
 
 
 # TODO: Implement with task manager pattern instead.
@@ -116,15 +115,8 @@
     return index_name
 
 
-@celery.task(track_started=True)
+@celery.task(track_started=True, base=SqlAlchemyTask)
 def run_plaso(source_file_path, timeline_name, index_name, source_type):
-=======
-
-
-@celery.task(track_started=True, base=SqlAlchemyTask)
-def run_plaso(source_file_path, timeline_name, index_name, source_type,
-              username=None):
->>>>>>> f406bad6
     """Create a Celery task for processing Plaso storage file.
 
     Args:
@@ -159,14 +151,8 @@
     return index_name
 
 
-<<<<<<< HEAD
-@celery.task(track_started=True)
+@celery.task(track_started=True, base=SqlAlchemyTask)
 def run_csv_jsonl(source_file_path, timeline_name, index_name, source_type):
-=======
-@celery.task(track_started=True, base=SqlAlchemyTask)
-def run_csv_jsonl(source_file_path, timeline_name, index_name, source_type,
-                  delimiter=None, username=None):
->>>>>>> f406bad6
     """Create a Celery task for processing a CSV or JSONL file.
 
     Args:
