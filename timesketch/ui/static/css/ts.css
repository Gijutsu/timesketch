/*
Copyright 2015 Google Inc. All rights reserved.

Licensed under the Apache License, Version 2.0 (the "License");
you may not use this file except in compliance with the License.
You may obtain a copy of the License at

    http://www.apache.org/licenses/LICENSE-2.0

Unless required by applicable law or agreed to in writing, software
distributed under the License is distributed on an "AS IS" BASIS,
WITHOUT WARRANTIES OR CONDITIONS OF ANY KIND, either express or implied.
See the License for the specific language governing permissions and
limitations under the License.
*/

i {
    margin-right: 5px;
}

body {
    background: #f9f9f9;
}

header {
    width: 100%;
    height: 55px;
    background: #34495e;
    position: fixed;
    top:0;
    z-index:9998;
    padding:11px 21px 11px 11px;
}

table {
    table-layout: fixed;
    word-wrap: break-word;
}

#main {
    margin:90px 35px 35px 35px;
}

#logo {
    width:210px;
    height:55px;
    padding:20px;
    padding-top:15px;
    background: #34495e;
    position: fixed;
    top:0;
    z-index:9999;
}

#logo img {
    margin-left:15px;
    width:100px;
    height:17px;
}

#sketch-name {
    color: #fff;
    font-size: 16px;
}

.card {
    margin-bottom: 20px;
    background: #fff;
    padding: 20px;
    box-shadow: 0 1px 1px rgba(0, 0, 0, 0.15)
}

.card-alert {
    background: red;
    color: #fff;
}

.card h3 {
    margin-top:0;
}

.card-paragraph {
    letter-spacing: .01rem;
    font-weight: 400;
    font-style: normal;
    font-size: 16px;
    line-height: 1.5;
    max-width: 900px;
    margin-left:3px;
    margin-top:15px;
}

.card-top {
    padding-top:30px;
}

.search-input {
    outline: none;
    border:none;
    box-shadow:none !important;
    font-size: 1.3em;
    border-radius: 0;
    padding: 15px;
    background:#f5f5f5;
    width: 100%;
}

.table > tbody > tr:first-child > td {
    border-top: none;
}

#search-result-table {
    margin-bottom: 1px;
}

#search-result-table td {
    vertical-align: top;
    padding: 10px;
}

.event-message {
    background: #f9f9f9;
    padding: 10px 10px 10px 5px;
    cursor: pointer;
}

.event-message-selected {
    background: #fafad2;
}

.timerange-input {
    width: 210px;
    outline: none;
    border:1px solid lightgrey !important;
    box-shadow:none !important;
    background: #fff;
}

.timeline-picker-card {
    overflow: hidden;
    position: relative;
}

.timeline-box {
    background:#fff;
    padding: 10px;
    border:1px solid #d9d9d9;
    margin-right: 10px;
    cursor: pointer;
    margin-bottom: 5px;
}

.color-box {
    width:30px;
    height:30px;
    margin-right: 10px;
}

.index-enabled {
    color: #333;
}

.index-disabled {
    color: #d2d2d2;
    text-decoration: line-through;
}

.timeline-title {
    margin-top:5px;
}

.timeline-checkbox {
    margin-top:5px;
    margin-left: 10px
}

.btn:focus {
    outline: none;
}

.btn-default:focus {
    background: #fff;
}

.select {
    background: #fff;
    height:34px;
    border:1px solid #d1d1d1;
    width:150px;
}

.select-view {
    margin-left:5px;
    outline: none;
}

#butterbar {
    display:none;
    width:150px;
    background: #333;
    opacity: 0.6;
    color:#fff;
    padding:10px;
    position: absolute;
    left:0;
    right:0;
    top:0;
    margin-left:auto;
    margin-right:auto;
    text-align: center;
    z-index:9998;
}

.modal {
    padding-top:100px;
}

#timelines, ul {
    list-style: none;
    padding:0;
}

.event-detail-container {
    margin-top:15px;
    margin-bottom:35px;
    padding: 0;
    max-width: 100%;
}

.btn-warning {
    background: #EB7F00;
}

.icon-yellow {
    color: #ffe300;
    -webkit-text-stroke-width: 1px;
    -webkit-text-stroke-color: silver;
}

.icon-grey {
    color: #d2d2d2;
}

.btn-uppercase {
    text-transform: uppercase;
    font-size: 0.9em;
    letter-spacing: 1.0px;
}

.comment-wrapper {
    margin-top:20px;
    margin-bottom:10px;
}

.comment-bubble {
    position: relative;
    min-height: 100px;
    padding: 15px;
    background: #f5f5f5;
    -webkit-border-radius: 5px;
    -moz-border-radius: 5px;
    border-radius: 5px;
    margin-bottom:10px;
}

.comment-avatar {
    float: left;
}

.comment-name {
    text-transform: capitalize;
    font-size: 1.1em;
    margin-bottom: 10px;
}

.comment-body {
    overflow: hidden;
    margin-top:2px;
}

.comment-timestamp {
    font-weight: normal;
    font-size: 0.8em;
    color:#666;
    margin-top:5px;
}

.ts-name-label {
    color:#999;
}

.btn-file {
    position: relative;
    overflow: hidden;
}
.btn-file input[type=file] {
    position: absolute;
    top: 0;
    right: 0;
    min-width: 100%;
    min-height: 100%;
    font-size: 100px;
    text-align: right;
    filter: alpha(opacity=0);
    opacity: 0;
    outline: none;
    background: white;
    cursor: inherit;
    display: block;
}

.form-control:focus {
    border-color: #d1d1d1;
    box-shadow:none !important;
}

.btn-darkblue {
    background-color: #337ab7;
    border-color: #2e6da4;
}

div.tooltips {
  position: relative;
  display: inline;
}
div.tooltips span {
  position: absolute;
  width:140px;
  color: #FFFFFF;
  background: #000000;
  height: 30px;
  line-height: 30px;
  text-align: center;
  visibility: hidden;
  border-radius: 6px;
}
div.tooltips span:after {
  content: '';
  position: absolute;
  top: 50%;
  left: 100%;
  margin-top: -8px;
  width: 0; height: 0;
  border-left: 8px solid #000000;
  border-top: 8px solid transparent;
  border-bottom: 8px solid transparent;
}
div:hover.tooltips span {
  visibility: visible;
  opacity: 0.8;
  right: 100%;
  top: 50%;
  margin-top: -15px;
  margin-right: 15px;
  z-index: 999;
}

.ts-progress-bar {
    height: 10px;
    margin-bottom: 0;
    margin-top:5px;
}

.ts-table-noborder tbody>tr>td {
    border-top:0;
    padding:5px;
}

.ts-table-condensed {
    margin-bottom: 0;
}

.ts-table-condensed tbody>tr>td {
    padding: 5px;
}

.filter-card {
    padding-bottom: 10px;
}

.filter-card, h5 {
    padding-bottom: 7px;
}

rect.bordered {
    stroke: #d1d1d1;
    stroke-width: 1px;
}

.nav-tabs>li>a, .nav-tabs>li>a:hover {
    color:#555;
    margin-bottom: -2px;
    padding: 15px;
    border-bottom: none;
    font-weight: normal;
    background-color: #f1f1f1;
    margin-right:7px;
    border-radius: 0;
}

.nav-tabs>li>a:hover {
    background: #e3e3e3;
}

.nav-tabs>li.active>a, .nav-tabs>li.active>a:hover, .nav-tabs>li.active>a:focus {
    color:#333;
    border:none;
    box-shadow: 0 1px 1px rgba(0, 0, 0, 0.15);
    margin-bottom: -2px;
    cursor: pointer;
}

.nav-tabs {
    border: none;
}

.timeline-bubble {
    margin-left:100px;
    height:100px;
    border-left:2px solid #f5f5f5;
}

.axis {
    font: 14px sans-serif;
}

.axis path, .axis line {
    fill: none;
    stroke: #000;
    shape-rendering: crispEdges;
}

.message-hidden {
    color:#666;
    font-style: italic;
}

<<<<<<< HEAD
.medium-editor-placeholder {
    position: relative;
}

.medium-editor-placeholder:after {
    content: attr(data-placeholder) !important;
    font-style: normal;
    left: 0;
    position: absolute;
    top: 0;
    white-space: pre;
    padding: inherit;
    margin: inherit;
}

p {
    margin-bottom:30px;
    font-weight: 400;
    font-style: normal;
    font-size: 16px;
    line-height: 1.58;
    letter-spacing: .01rem;
}

.editable p {
    font-weight: 400;
    font-style: normal;
    font-size: 18px;
    line-height: 1.68;
    letter-spacing: -.003rem;
}

h3 {
    margin-bottom: 30px;
}

h1.editable-title {
    padding:0;
    margin:0;
}

h2.editable {
    padding:0;
    margin:0;
}

h3.editable {
    padding:0;
    margin:0;
}

.editable:focus {
    outline:0 solid transparent;
}

.editable-title:focus {
    outline:0 solid transparent;
=======
.btn {
    border-radius: 0;
}

.label {
    border-radius: 0;
>>>>>>> ecbc98cb
}<|MERGE_RESOLUTION|>--- conflicted
+++ resolved
@@ -435,7 +435,14 @@
     font-style: italic;
 }
 
-<<<<<<< HEAD
+.btn {
+    border-radius: 0;
+}
+
+.label {
+    border-radius: 0;
+}
+
 .medium-editor-placeholder {
     position: relative;
 }
@@ -493,12 +500,4 @@
 
 .editable-title:focus {
     outline:0 solid transparent;
-=======
-.btn {
-    border-radius: 0;
-}
-
-.label {
-    border-radius: 0;
->>>>>>> ecbc98cb
 }