--- conflicted
+++ resolved
@@ -415,7 +415,6 @@
   z-index: 999;
 }
 
-<<<<<<< HEAD
 .ts-progress-bar {
     height: 10px;
     margin-bottom: 0;
@@ -441,8 +440,9 @@
 
 rect.bordered {
     stroke: #d1d1d1;
-    stroke-width:1px;
-=======
+    stroke-width: 1px;
+}
+
 .nav-tabs>li>a, .nav-tabs>li>a:hover {
     color:#555;
     margin-bottom: -2px;
@@ -467,5 +467,4 @@
 
 .nav-tabs {
     border: none;
->>>>>>> bb2dccc0
 }