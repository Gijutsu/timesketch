--- conflicted
+++ resolved
@@ -211,10 +211,7 @@
                                         {% endif %}
                                 </div>
                             </div>
-<<<<<<< HEAD
-                            <h2>{{ sketch.name }}</h2>
-                            <p style="white-space: pre-wrap;word-wrap: break-word;" class="card-paragraph">{{ sketch.description }}</p>
-=======
+
                             <h3>{{ sketch.name }}</h3>
                             <p style="white-space: pre-wrap;word-wrap: break-word;">{{ sketch.description }}</p>
                             <br>
@@ -223,7 +220,6 @@
                               <a class="btn btn-primary" href="{{ url_for('sketch_views.explore', sketch_id=sketch.id) }}"><i class="fa fa-search"></i> Start exploring</a>
                               <br>
                             {% endif %}
->>>>>>> ecbc98cb
 
                             {% if sketch.collaborators or sketch.groups %}
                                 <br>
